--- conflicted
+++ resolved
@@ -1,10 +1,8 @@
 <html>
 <head>	
 	<title>CIS 422: Project 1</title>
-	<meta charset="utf-8">
 	<link rel="stylesheet" href="style.css">
 </head>
-
 <body>
 	<div class="hero"> 
 		<div class="form-box">
@@ -43,16 +41,13 @@
 		y.style.left = "50px";
 		z.style.left = "110px";
 	}
-	
 	function login(){
 		x.style.left = "50px";
 		y.style.left = "450px";
 		z.style.left = "0px";
 	}
-<<<<<<< HEAD
-=======
 
->>>>>>> 5b2eece9
+
 	</script>
 
 </body>
